--- conflicted
+++ resolved
@@ -1,18 +1,12 @@
-
-class Patch:
-    def __init__(self, subject, commit_id, author_name, author_email, upstream, description, commit_date, filenames, diff):
-        self.subject = subject
-        self.author_name = author_name
-        self.author_email = author_email
-        self.upstream = upstream
-        self.description = description
-        self.commit_date = commit_date
-        self.filenames = filenames
-<<<<<<< HEAD
-        self.patch_id = ""
-
-=======
-        self.diff = diff
-        
-
->>>>>>> b0341a7b
+
+class Patch:
+    def __init__(self, subject, commit_id, author_name, author_email, upstream, description, commit_date, filenames, diff):
+        self.subject = subject
+        self.author_name = author_name
+        self.author_email = author_email
+        self.upstream = upstream
+        self.description = description
+        self.commit_date = commit_date
+        self.filenames = filenames
+        self.diff = diff
+        