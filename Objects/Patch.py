--- conflicted
+++ resolved
@@ -1,106 +1,93 @@
-from datetime import datetime
-
-class Patch:
-<<<<<<< HEAD
-    
-    def __init__(self, subject, commit_id, author_name, author_email, upstream_date : datetime, description, filenames, diff):
-        self._subject = subject
-        self._commit_id = commit_id
-        self._author_name = author_name
-        self._author_email = author_email
-        self._upstream_date = upstream_date
-        self._description = description
-        self._filenames = filenames
-        self._diff = diff
-    
-    def __str__(self):
-        return " "+self.subject+" "+self.commit_id+" "+str(self.commit_date)+" "
-
-    @classmethod
-    def blank(cls):
-        return cls("","","","",datetime.now(),"","","","")
-    
-    @property
-    def subject(self):
-        """ subject of the patch """
-        return self._subject
-    
-    @subject.setter
-    def subject(self, value : str):
-        self._subject = value
-    
-    @property
-    def commit_id(self):
-        """ commit_id of the patch """
-        return self._commit_id
-    
-    @commit_id.setter
-    def commit_id(self, value : str):
-        self._commit_id = value
-    
-    @property
-    def author_name(self):
-        """ author_name of the patch """
-        return self._author_name
-    
-    @author_name.setter
-    def author_name(self, value : str):
-        self._author_name = value
-
-    @property
-    def author_email(self):
-        """ author_email of the patch """
-        return self._author_email
-    
-    @author_email.setter
-    def author_email(self, value : str):
-        self._author_email = value
-    
-    @property
-    def upstream_date(self):
-        """ upstream_date of the patch """
-        return self._upstream_date
-    
-    @upstream_date.setter
-    def upstream_date(self, value : datetime):
-        self._upstream_date = value
-
-    @property
-    def description(self):
-        """ description of the patch """
-        return self._description
-    
-    @description.setter
-    def description(self, value : str):
-        self._description = value
-
-    @property
-    def filenames(self):
-        """ filenames of the patch """
-        return self._filenames
-    
-    @filenames.setter
-    def filenames(self, value : str):
-        self._filenames = value
-    
-    @property
-    def diff(self):
-        """ diff of the patch """
-        return self._diff
-    
-    @diff.setter
-    def diff(self, value : str):
-        self._diff = value
-=======
-    def __init__(self, subject, commit_id, author_name, author_email, upstream, description, commit_date, filenames, diff):
-        self.subject = subject
-        self.author_name = author_name
-        self.author_email = author_email
-        self.upstream = upstream
-        self.description = description
-        self.commit_date = commit_date
-        self.filenames = filenames
-        self.diff = diff
-        
-
->>>>>>> 2c509565
+from datetime import datetime
+
+class Patch:
+    
+    def __init__(self, subject, commit_id, author_name, author_email, upstream_date : datetime, description, filenames, diff):
+        self._subject = subject
+        self._commit_id = commit_id
+        self._author_name = author_name
+        self._author_email = author_email
+        self._upstream_date = upstream_date
+        self._description = description
+        self._filenames = filenames
+        self._diff = diff
+
+    @classmethod
+    def blank(cls):
+        return cls("","","","",datetime.now(),"","","")
+    
+    def __str__(self):
+        return " "+self.subject+" "+self.commit_id+" "+str(self.upstream_date)+" "
+
+    @property
+    def subject(self):
+        """ subject of the patch """
+        return self._subject
+    
+    @subject.setter
+    def subject(self, value : str):
+        self._subject = value
+    
+    @property
+    def commit_id(self):
+        """ commit_id of the patch """
+        return self._commit_id
+    
+    @commit_id.setter
+    def commit_id(self, value : str):
+        self._commit_id = value
+    
+    @property
+    def author_name(self):
+        """ author_name of the patch """
+        return self._author_name
+    
+    @author_name.setter
+    def author_name(self, value : str):
+        self._author_name = value
+
+    @property
+    def author_email(self):
+        """ author_email of the patch """
+        return self._author_email
+    
+    @author_email.setter
+    def author_email(self, value : str):
+        self._author_email = value
+    
+    @property
+    def upstream_date(self):
+        """ upstream_date of the patch """
+        return self._upstream_date
+    
+    @upstream_date.setter
+    def upstream_date(self, value : datetime):
+        self._upstream_date = value
+
+    @property
+    def description(self):
+        """ description of the patch """
+        return self._description
+    
+    @description.setter
+    def description(self, value : str):
+        self._description = value
+
+    @property
+    def filenames(self):
+        """ filenames of the patch """
+        return self._filenames
+    
+    @filenames.setter
+    def filenames(self, value : str):
+        self._filenames = value
+    
+    @property
+    def diff(self):
+        """ diff of the patch """
+        return self._diff
+    
+    @diff.setter
+    def diff(self, value : str):
+        self._diff = value
+