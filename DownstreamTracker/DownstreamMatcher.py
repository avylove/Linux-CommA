
from fuzzywuzzy import fuzz
from Objects.DistroPatchMatch import DistroPatchMatch

class DownstreamMatcher:
<<<<<<< HEAD
    upstream_patches = {}

    def __init__(self):
=======
    
    def __init__(self, upstream_patches):
>>>>>>> 2c509565
        """
        Creates the DownstreamMatcher.
        upstream_patches is a dict in the form {patch_id : Patch}
        """
        self.upstream_patches = upstream_patches



    def get_matching_patch(self, downstream_patch):
        """
        downstream_patch is a Patch object to match to upstream
        Returns: DistroPatchMatch, or None of no confidence match found
        """

        # Define confidence weights
        best_patch_id = -1
        best_confidence = 0.0
        best_author_confidence = 0.0
        best_subject_confidence = 0.0
        best_description_confidence = 0.0
        best_filenames_confidence = 0.0

        # Confidence weights
        author_weight = 0.3
        subject_weight = 0.3
        description_weight = 0.1
        filenames_weight = 0.3

        # Threshold that we must hit to return a match
        threshold = 0.0

        for patch_id, patch in self.upstream_patches.items():
            # Calculate confidence that our downstream patch matches this upstream patch

            # Calculate filenames confidence, which is the percentage of files upstream that are present in the downstream patch
            num_filenames_match = 0
            upstream_filenames = tuple(patch.filenames)
            for downstream_filename in downstream_patch.filenames:
                if (downstream_filename.endswith(upstream_filenames)):
                    num_filenames_match += 1
            filenames_confidence = float(num_filenames_match) / len(patch.filenames)

            author_confidence = fuzz.partial_ratio(patch.author_name, downstream_patch.author_name) / 100.0
            subject_confidence = fuzz.partial_ratio(patch.subject, downstream_patch.subject) / 100.0
            # Temporarily for description only checking exact string is in
            description_confidence = 1.0 if patch.description in downstream_patch.description else 0.0

            confidence = author_weight*author_confidence + subject_weight*subject_confidence + description_weight*description_confidence + filenames_weight*filenames_confidence
            if confidence > best_confidence:
                best_patch_id = patch_id
                best_confidence = confidence
                best_author_confidence = author_confidence
                best_subject_confidence = subject_confidence
                best_description_confidence = description_confidence
                best_filenames_confidence = filenames_confidence
            elif (confidence == best_confidence):
                print("[info] Two patches found with same confidence")

        if best_confidence < threshold:
            return None

        return DistroPatchMatch(best_author_confidence, best_subject_confidence, best_description_confidence, best_filenames_confidence, best_confidence, best_patch_id)




















<|MERGE_RESOLUTION|>--- conflicted
+++ resolved
@@ -1,95 +1,91 @@
-
-from fuzzywuzzy import fuzz
-from Objects.DistroPatchMatch import DistroPatchMatch
-
-class DownstreamMatcher:
-<<<<<<< HEAD
-    upstream_patches = {}
-
-    def __init__(self):
-=======
-    
-    def __init__(self, upstream_patches):
->>>>>>> 2c509565
-        """
-        Creates the DownstreamMatcher.
-        upstream_patches is a dict in the form {patch_id : Patch}
-        """
-        self.upstream_patches = upstream_patches
-
-
-
-    def get_matching_patch(self, downstream_patch):
-        """
-        downstream_patch is a Patch object to match to upstream
-        Returns: DistroPatchMatch, or None of no confidence match found
-        """
-
-        # Define confidence weights
-        best_patch_id = -1
-        best_confidence = 0.0
-        best_author_confidence = 0.0
-        best_subject_confidence = 0.0
-        best_description_confidence = 0.0
-        best_filenames_confidence = 0.0
-
-        # Confidence weights
-        author_weight = 0.3
-        subject_weight = 0.3
-        description_weight = 0.1
-        filenames_weight = 0.3
-
-        # Threshold that we must hit to return a match
-        threshold = 0.0
-
-        for patch_id, patch in self.upstream_patches.items():
-            # Calculate confidence that our downstream patch matches this upstream patch
-
-            # Calculate filenames confidence, which is the percentage of files upstream that are present in the downstream patch
-            num_filenames_match = 0
-            upstream_filenames = tuple(patch.filenames)
-            for downstream_filename in downstream_patch.filenames:
-                if (downstream_filename.endswith(upstream_filenames)):
-                    num_filenames_match += 1
-            filenames_confidence = float(num_filenames_match) / len(patch.filenames)
-
-            author_confidence = fuzz.partial_ratio(patch.author_name, downstream_patch.author_name) / 100.0
-            subject_confidence = fuzz.partial_ratio(patch.subject, downstream_patch.subject) / 100.0
-            # Temporarily for description only checking exact string is in
-            description_confidence = 1.0 if patch.description in downstream_patch.description else 0.0
-
-            confidence = author_weight*author_confidence + subject_weight*subject_confidence + description_weight*description_confidence + filenames_weight*filenames_confidence
-            if confidence > best_confidence:
-                best_patch_id = patch_id
-                best_confidence = confidence
-                best_author_confidence = author_confidence
-                best_subject_confidence = subject_confidence
-                best_description_confidence = description_confidence
-                best_filenames_confidence = filenames_confidence
-            elif (confidence == best_confidence):
-                print("[info] Two patches found with same confidence")
-
-        if best_confidence < threshold:
-            return None
-
-        return DistroPatchMatch(best_author_confidence, best_subject_confidence, best_description_confidence, best_filenames_confidence, best_confidence, best_patch_id)
-
-
-
-
-
-
-
-
-
-
-
-
-
-
-
-
-
-
-
-
+
+from fuzzywuzzy import fuzz
+from Objects.DistroPatchMatch import DistroPatchMatch
+
+class DownstreamMatcher:
+    upstream_patches = {}
+
+    def __init__(self, up_db):
+
+        """
+        Creates the DownstreamMatcher.
+        upstream_patches is a list of UpstreamPatch class
+        """
+        self.upstream_patches = up_db.get_upstream_patch()
+
+
+
+    def get_matching_patch(self, downstream_patch):
+        """
+        downstream_patch is a Patch object to match to upstream
+        Returns: DistroPatchMatch, or None of no confidence match found
+        """
+
+        # Define confidence weights
+        best_patch_id = -1
+        best_confidence = 0.0
+        best_author_confidence = 0.0
+        best_subject_confidence = 0.0
+        best_description_confidence = 0.0
+        best_filenames_confidence = 0.0
+
+        # Confidence weights
+        author_weight = 0.3
+        subject_weight = 0.3
+        description_weight = 0.1
+        filenames_weight = 0.3
+
+        # Threshold that we must hit to return a match
+        threshold = 0.0
+
+        for Upstream_patch in self.upstream_patches:
+            # Calculate confidence that our downstream patch matches this upstream patch
+
+            # Calculate filenames confidence, which is the percentage of files upstream that are present in the downstream patch
+            num_filenames_match = 0
+            upstream_filenames = tuple(Upstream_patch.filenames)
+            for downstream_filename in downstream_patch.filenames:
+                if (downstream_filename.endswith(upstream_filenames)):
+                    num_filenames_match += 1
+            filenames_confidence = float(num_filenames_match) / len(Upstream_patch.filenames)
+
+            author_confidence = fuzz.partial_ratio(Upstream_patch.author_name, downstream_patch.author_name) / 100.0
+            subject_confidence = fuzz.partial_ratio(Upstream_patch.subject, downstream_patch.subject) / 100.0
+            # Temporarily for description only checking exact string is in
+            description_confidence = 1.0 if Upstream_patch.description in downstream_patch.description else 0.0
+
+            confidence = author_weight*author_confidence + subject_weight*subject_confidence + description_weight*description_confidence + filenames_weight*filenames_confidence
+            if confidence > best_confidence:
+                best_patch_id = Upstream_patch.patch_id
+                best_confidence = confidence
+                best_author_confidence = author_confidence
+                best_subject_confidence = subject_confidence
+                best_description_confidence = description_confidence
+                best_filenames_confidence = filenames_confidence
+            elif (confidence == best_confidence):
+                print("[info] Two patches found with same confidence")
+
+        if best_confidence < threshold:
+            return None
+
+        return DistroPatchMatch(best_author_confidence, best_subject_confidence, best_description_confidence, best_filenames_confidence, best_confidence, best_patch_id)
+
+
+
+
+
+
+
+
+
+
+
+
+
+
+
+
+
+
+
+