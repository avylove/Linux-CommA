--- conflicted
+++ resolved
@@ -2,9 +2,9 @@
 import os,sys,inspect
 currentdir = os.path.dirname(os.path.abspath(inspect.getfile(inspect.currentframe())))
 parentdir = os.path.dirname(currentdir)
-sys.path.insert(0,parentdir) 
+sys.path.insert(0, parentdir) 
 import Constants.constants as cst
-from UpstreamTracker.MonitorChanges import parseMaintainers,sanitizeFileNames
+from UpstreamTracker.MonitorChanges import parseMaintainers, sanitizeFileNames
 from Objects.UpstreamPatch import UpstreamPatch
 from Objects.DistroPatchMatch import DistroPatchMatch
 from Objects.UbuntuPatch import Ubuntu_Patch
@@ -15,10 +15,8 @@
 from DatabaseDriver.DistroTable import DistroTable
 from UpstreamTracker.ParseData import parse_log
 from Util.util import list_diff
-<<<<<<< HEAD
-=======
 from DownstreamTracker.Debian_parser import monitor_debian
->>>>>>> 62d8fd6b
+
 
 def sort_kernel_list(repo, distro):
     kernel_list = []
@@ -39,12 +37,13 @@
     distro_table = DistroTable()
     old_kernel_list = distro_table.get_kernel_list(distro.distro_id)
     for kernel_version in list_diff(old_kernel_list, kernel_list):
-        print("[Info] Found kernel version no longer latest kernel: "+kernel_version)
-        distro_table.delete_kernel_version(kernel_version,distro.distro_id)
-    
-    return list_diff(kernel_list,old_kernel_list)
+        print("[Info] Found kernel version no longer latest kernel: " + kernel_version)
+        distro_table.delete_kernel_version(kernel_version, distro.distro_id)
 
-def get_logs(folder_name,distro):
+    return list_diff(kernel_list, old_kernel_list)
+
+
+def get_logs(folder_name, distro):
     try:
 
         #parse maintainers file to get hyperV files
@@ -55,7 +54,7 @@
 
         # Collecting git logs for HyperV files
         print("[Info] Preprocessed HyperV file paths")
-        command = "git log --pretty=fuller -p -- "+' '.join(fileNames)+" "+cst.RedirectOp+" "+cst.PathToCommitLog+"/"+folder_name+".log"
+        command = "git log --pretty=fuller -p -- "+' '.join(fileNames)+" "+cst.RedirectOp + " " + cst.PathToCommitLog+"/"+folder_name+".log"
         os.system(command)
         print("[Info] Created HyperV files git logs at "+cst.PathToCommitLog+"/"+folder_name+".log")
 
@@ -73,18 +72,19 @@
     finally:
         print("[Info] End of parsing for "+distro.distro_id)
 
+
 def monitor_distro(distro, old_kernel_list):
     currDir = os.getcwd()
     try:
         # make sure that Kernel is present
         print(distro.distro_id+" Monitoring Script..")
-        folder_name = distro.distro_id  #distro.repo_link.rsplit('/', 1)[-1]
+        folder_name = distro.distro_id  # distro.repo_link.rsplit('/', 1)[-1]
         if not os.path.exists(cst.PathToClone+folder_name):
             print("[Info] Path to "+folder_name+" does not exists")
             print("[Info] Cloning "+folder_name+" repo")
             # clone single branch
-            #git.Git(cst.PathToClone).clone(distro.repo_link)
-            git.Repo.clone_from(distro.repo_link,cst.PathToClone+folder_name,branch=distro.branch_name)
+            # git.Git(cst.PathToClone).clone(distro.repo_link)
+            git.Repo.clone_from(distro.repo_link, cst.PathToClone+folder_name, branch=distro.branch_name)
             print("[Info] Cloning Complete")
 
         repo = git.Repo(cst.PathToClone+folder_name)
@@ -107,58 +107,20 @@
                 os.system(command)
                 distro.kernel_version = tag
                 get_logs(folder_name, distro)
-<<<<<<< HEAD
-        
-        return list_diff(new_kernels, DistroTable().get_kernel_list(distro.distro_id))
 
+            if new_kernels is None or len(new_kernels) == 0:
+                print("[Info] No new kenrel tag found for distroId "+distro.distro_id)
+
+            return new_kernels
+        else:
+            distro.kernel_version = ""
+            get_logs(folder_name, distro)
+            return -1
     except Exception as e:
         print("[Error] Exception occured "+str(e))
     finally:
         print("[Info] End of parsing for "+distro.distro_id)
 
-def get_logs(folder_name,distro):
-    try:
-
-        #parse maintainers file to get hyperV files
-        print("[Info] parsing maintainers files")
-        fileList = parseMaintainers(cst.PathToClone+folder_name)
-        print("[Info] Received HyperV file paths")
-        fileNames = sanitizeFileNames(fileList)
-
-        # Collecting git logs for HyperV files
-        print("[Info] Preprocessed HyperV file paths")
-        command = "git log --pretty=fuller -p -- "+' '.join(fileNames)+" > "+cst.PathToCommitLog+"/"+folder_name+"Log"
-        os.system(command)
-        print("[Info] Created HyperV files git logs at "+cst.PathToCommitLog+"/"+folder_name+"Log")
-
-        # Parse git log and dump data into database
-        match = DownstreamMatcher(UpstreamPatchTable())
-        parse_log(cst.PathToCommitLog+"/"+folder_name+"Log", DistroMatch(), match, distro, distro.distro_id)
-=======
-            
-            if new_kernels is None or len(new_kernels) == 0:
-                print("[Info] No new kenrel tag found for distroId "+distro.distro_id)
->>>>>>> 62d8fd6b
-
-            return new_kernels
-        else:
-            distro.kernel_version=""
-            get_logs(folder_name, distro)
-            return -1
-    except Exception as e:
-        print("[Error] Exception occured "+str(e))
-<<<<<<< HEAD
-        print("[Info]Git rebase to master ")
-        command = "git clean -dxf"
-        os.system(command)
-        command = "git reset --hard HEAD"
-        os.system(command)
-        command = "git checkout master"
-        os.system(command)
-=======
->>>>>>> 62d8fd6b
-    finally:
-        print("[Info] End of parsing for "+distro.distro_id)
 
 if __name__ == '__main__':
     print("Welcome to Patch tracker!!")
@@ -181,8 +143,5 @@
             os.system(command)
             command = "git checkout "+distro.branch_name
             os.system(command)
-    
-    print("Patch Tracker finishing up")
 
-
-    +    print("Patch Tracker finishing up")