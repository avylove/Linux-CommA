import git
import os,sys,inspect
currentdir = os.path.dirname(os.path.abspath(inspect.getfile(inspect.currentframe())))
parentdir = os.path.dirname(currentdir)
sys.path.insert(0, parentdir) 
import Constants.constants as cst
from UpstreamTracker.MonitorChanges import parseMaintainers, sanitizeFileNames
from Objects.UpstreamPatch import UpstreamPatch
from Objects.DistroPatchMatch import DistroPatchMatch
from Objects.UbuntuPatch import Ubuntu_Patch
from datetime import datetime
from DatabaseDriver.DistroMatch import DistroMatch
from DatabaseDriver.UpstreamPatchTable import UpstreamPatchTable
from DownstreamTracker.DownstreamMatcher import DownstreamMatcher
from DatabaseDriver.DistroTable import DistroTable
from UpstreamTracker.ParseData import parse_log
from Util.util import list_diff
from DownstreamTracker.Debian_parser import monitor_debian


def sort_kernel_list(repo, distro):
    kernel_list = []
    if distro.distro_id.startswith('Ub'):
        latest_tags = sorted(repo.tags, key=lambda t: t.commit.committed_date, reverse=True)
        for tag in latest_tags:
            if len(kernel_list) == 2:
                break
            if not tag.name.startswith('Ubuntu-azure-edge'):
                kernel_list.append(tag.name)
    elif distro.distro_id.startswith('SUSE'):
        kernel_list = sorted(repo.git.tag(l=True).split('\n'))[-2:]
    else:
        kernel_list = sorted(repo.tags, key=lambda t: t.commit.committed_date)[-2:]
    # if old_kenrel_list contains diff elements than this one 
    # then there is new latest kernel
    # delete entries of old latest kernel 
    distro_table = DistroTable()
    old_kernel_list = distro_table.get_kernel_list(distro.distro_id)
    for kernel_version in list_diff(old_kernel_list, kernel_list):
        print("[Info] Found kernel version no longer latest kernel: " + kernel_version)
        distro_table.delete_kernel_version(kernel_version, distro.distro_id)

    return list_diff(kernel_list, old_kernel_list)


def get_logs(folder_name, distro):
    try:

        #parse maintainers file to get hyperV files
        print("[Info] parsing maintainers files")
        fileList = parseMaintainers(cst.PathToClone+folder_name)
        print("[Info] Received HyperV file paths")
        fileNames = sanitizeFileNames(fileList)

        # Collecting git logs for HyperV files
        print("[Info] Preprocessed HyperV file paths")
        command = "git log --pretty=fuller -p -- "+' '.join(fileNames)+" "+cst.RedirectOp + " " + cst.PathToCommitLog+"/"+folder_name+".log"
        os.system(command)
        print("[Info] Created HyperV files git logs at "+cst.PathToCommitLog+"/"+folder_name+".log")

        # Parse git log and dump data into database
        match = DownstreamMatcher(UpstreamPatchTable())
        parse_log(cst.PathToCommitLog+"/"+folder_name+".log", DistroMatch(), match, distro, distro.distro_id)

    except Exception as e:
        print("[Error] Exception occured "+str(e))
        print("[Info]Git rebase to "+distro.branch_name)
        command = "git clean -dxf"
        os.system(command)
        command = "git checkout "+distro.branch_name
        os.system(command)
    finally:
        print("[Info] End of parsing for "+distro.distro_id)


def monitor_distro(distro, old_kernel_list):
    currDir = os.getcwd()
    try:
        # make sure that Kernel is present
        print(distro.distro_id+" Monitoring Script..")
        folder_name = distro.distro_id  # distro.repo_link.rsplit('/', 1)[-1]
        if not os.path.exists(cst.PathToClone+folder_name):
            print("[Info] Path to "+folder_name+" does not exists")
            print("[Info] Cloning "+folder_name+" repo")
            # clone single branch
            # git.Git(cst.PathToClone).clone(distro.repo_link)
            git.Repo.clone_from(distro.repo_link, cst.PathToClone+folder_name, branch=distro.branch_name)
            print("[Info] Cloning Complete")

        repo = git.Repo(cst.PathToClone+folder_name)
        print("[Info] Pulling recent changes")
        repo.remotes.origin.pull()
        print("[Info] Git pull complete")

        # get all the tags in the repo
        currDir = os.getcwd()
        os.chdir(cst.PathToClone+folder_name)

        # For file based repo (debian) we need separate parser
        if distro.distro_id.startswith('Debian'):
            monitor_debian(folder_name, distro)
        elif distro.branch_name == 'master':
            new_kernels = sort_kernel_list(repo, distro)
            for tag in new_kernels :
                print("[Info] Found new kernel version "+tag+" in distro "+distro.distro_id)
                command = "git checkout "+tag
                os.system(command)
                distro.kernel_version = tag
                get_logs(folder_name, distro)

<<<<<<< HEAD
def get_logs(folder_name,distro):
    try:

        #parse maintainers file to get hyperV files
        print("[Info] parsing maintainers files")
        fileList = parseMaintainers(cst.PathToClone+folder_name)
        print("[Info] Received HyperV file paths")
        fileNames = sanitizeFileNames(fileList)

        # Collecting git logs for HyperV files
        print("[Info] Preprocessed HyperV file paths")
        command = "git log --pretty=fuller -p -- "+' '.join(fileNames)+" > "+cst.PathToCommitLog+"/"+folder_name+"Log"
        os.system(command)
        print("[Info] Created HyperV files git logs at "+cst.PathToCommitLog+"/"+folder_name+"Log")

        # Parse git log and dump data into database
        match = DownstreamMatcher(UpstreamPatchTable())
        parse_log(cst.PathToClone+folder_name, filenames, DistroMatch() , match, distro, distro.distro_id)
=======
            if new_kernels is None or len(new_kernels) == 0:
                print("[Info] No new kenrel tag found for distroId "+distro.distro_id)
>>>>>>> 77308aed

            return new_kernels
        else:
            distro.kernel_version = ""
            get_logs(folder_name, distro)
            return -1
    except Exception as e:
        print("[Error] Exception occured "+str(e))
    finally:
        print("[Info] End of parsing for "+distro.distro_id)


if __name__ == '__main__':
    print("Welcome to Patch tracker!!")

    # connect to DB read all entries in Distro table
    Distro_table = DistroTable()
    distro_list = Distro_table.get_distro_list()
    os.makedirs(os.path.dirname(cst.PathToCommitLog), exist_ok=True)

    # for every distro run next
    for distro in distro_list:
        new_kernels = monitor_distro(distro, Distro_table.get_kernel_list(distro.distro_id))
        if new_kernels != -1:
            Distro_table.insert_kernel_list(new_kernels, distro.distro_id)
        if distro.repo_link.rsplit('/', 1)[-1] == os.path.basename(os.getcwd()):
            print("[Info] resetting git head for repo "+distro.distro_id)
            command = "git clean -dxf"
            os.system(command)
            command = "git reset --hard HEAD"
            os.system(command)
            command = "git checkout "+distro.branch_name
            os.system(command)

    print("Patch Tracker finishing up")<|MERGE_RESOLUTION|>--- conflicted
+++ resolved
@@ -108,29 +108,8 @@
                 distro.kernel_version = tag
                 get_logs(folder_name, distro)
 
-<<<<<<< HEAD
-def get_logs(folder_name,distro):
-    try:
-
-        #parse maintainers file to get hyperV files
-        print("[Info] parsing maintainers files")
-        fileList = parseMaintainers(cst.PathToClone+folder_name)
-        print("[Info] Received HyperV file paths")
-        fileNames = sanitizeFileNames(fileList)
-
-        # Collecting git logs for HyperV files
-        print("[Info] Preprocessed HyperV file paths")
-        command = "git log --pretty=fuller -p -- "+' '.join(fileNames)+" > "+cst.PathToCommitLog+"/"+folder_name+"Log"
-        os.system(command)
-        print("[Info] Created HyperV files git logs at "+cst.PathToCommitLog+"/"+folder_name+"Log")
-
-        # Parse git log and dump data into database
-        match = DownstreamMatcher(UpstreamPatchTable())
-        parse_log(cst.PathToClone+folder_name, filenames, DistroMatch() , match, distro, distro.distro_id)
-=======
             if new_kernels is None or len(new_kernels) == 0:
                 print("[Info] No new kenrel tag found for distroId "+distro.distro_id)
->>>>>>> 77308aed
 
             return new_kernels
         else:
